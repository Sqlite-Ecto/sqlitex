defmodule SqlitexTest do
  use ExUnit.Case

  @shared_cache 'file::memory:?cache=shared'

  setup_all do
    {:ok, db} = Sqlitex.open(@shared_cache)
    on_exit fn ->
      Sqlitex.close(db)
    end
    {:ok, golf_db: TestDatabase.init(db)}
  end

  test "server basic query" do
    {:ok, conn} = Sqlitex.Server.start_link(@shared_cache)
    [row] = Sqlitex.Server.query(conn, "SELECT * FROM players ORDER BY id LIMIT 1")
    assert row == [id: 1, name: "Mikey", created_at: {{2012,10,14},{05,46,28}}, updated_at: {{2013,09,06},{22,29,36}}, type: nil]
    Sqlitex.Server.stop(conn)
  end

  test "a basic query returns a list of keyword lists", context do
    [row] = context[:golf_db] |> Sqlitex.query("SELECT * FROM players ORDER BY id LIMIT 1")
    assert row == [id: 1, name: "Mikey", created_at: {{2012,10,14},{05,46,28}}, updated_at: {{2013,09,06},{22,29,36}}, type: nil]
  end

  test "a basic query returns a list of maps when into: %{} is given", context do
    [row] = context[:golf_db] |> Sqlitex.query("SELECT * FROM players ORDER BY id LIMIT 1", into: %{})
    assert row == %{id: 1, name: "Mikey", created_at: {{2012,10,14},{05,46,28}}, updated_at: {{2013,09,06},{22,29,36}}, type: nil}
  end

  test "with_db" do
    [row] = Sqlitex.with_db(@shared_cache, fn(db) ->
      Sqlitex.query(db, "SELECT * FROM players ORDER BY id LIMIT 1")
    end)

    assert row == [id: 1, name: "Mikey", created_at: {{2012,10,14},{05,46,28}}, updated_at: {{2013,09,06},{22,29,36}}, type: nil]
  end

<<<<<<< HEAD
  test "table creation works as expected" do
    [row] = Sqlitex.with_db('test/fixtures/temp.sqlite3', fn(db) ->
      Sqlitex.create(db, "users", id: :number, name: :text)
      Sqlitex.query(db, "SELECT * FROM sqlite_master", into: %{})
    end)

    assert File.exists?("test/fixtures/temp.sqlite3")

    # Use pattern matching instead of equality because  we are not interrested in all
    # returned properties
    assert row = %{type: "table", name: "users", tbl_name: "users", sql: "CREATE TABLE users (id number , name text)"}

    # Cleanup
    File.rm!("test/fixtures/temp.sqlite3")
=======
  test "a parameterized query", context do
    [row] = context[:golf_db] |> Sqlitex.query("SELECT id, name FROM players WHERE name LIKE ?1 AND type == ?2", bind: ["s%", "Team"])
    assert row == [id: 25, name: "Slothstronauts"]
  end

  test "a parameterized query into %{}", context do
    [row] = context[:golf_db] |> Sqlitex.query("SELECT id, name FROM players WHERE name LIKE ?1 AND type == ?2", bind: ["s%", "Team"], into: %{})
    assert row == %{id: 25, name: "Slothstronauts"}
  end

  test "exec" do
    {:ok, db} = Sqlitex.open(":memory:")
    :ok = Sqlitex.exec(db, "CREATE TABLE t (a INTEGER, b INTEGER, c INTEGER)")
    :ok = Sqlitex.exec(db, "INSERT INTO t VALUES (1, 2, 3)")
    [row] = Sqlitex.query(db, "SELECT * FROM t LIMIT 1")
    assert row == [a: 1, b: 2, c: 3]
    Sqlitex.close(db)
  end

  test "it handles queries with no columns" do
    {:ok, db} = Sqlitex.open(':memory:')
    assert [] == Sqlitex.query(db, "CREATE TABLE t (a INTEGER, b INTEGER, c INTEGER)")
    Sqlitex.close(db)
>>>>>>> 47dfbd9a
  end
end<|MERGE_RESOLUTION|>--- conflicted
+++ resolved
@@ -36,22 +36,17 @@
     assert row == [id: 1, name: "Mikey", created_at: {{2012,10,14},{05,46,28}}, updated_at: {{2013,09,06},{22,29,36}}, type: nil]
   end
 
-<<<<<<< HEAD
   test "table creation works as expected" do
-    [row] = Sqlitex.with_db('test/fixtures/temp.sqlite3', fn(db) ->
-      Sqlitex.create(db, "users", id: :number, name: :text)
+    [row] = Sqlitex.with_db(":memory:", fn(db) ->
+      Sqlitex.create(db, "users", id: :integer, name: :text)
       Sqlitex.query(db, "SELECT * FROM sqlite_master", into: %{})
     end)
-
-    assert File.exists?("test/fixtures/temp.sqlite3")
 
     # Use pattern matching instead of equality because  we are not interrested in all
     # returned properties
     assert row = %{type: "table", name: "users", tbl_name: "users", sql: "CREATE TABLE users (id number , name text)"}
-
-    # Cleanup
-    File.rm!("test/fixtures/temp.sqlite3")
-=======
+  end
+    
   test "a parameterized query", context do
     [row] = context[:golf_db] |> Sqlitex.query("SELECT id, name FROM players WHERE name LIKE ?1 AND type == ?2", bind: ["s%", "Team"])
     assert row == [id: 25, name: "Slothstronauts"]
@@ -75,6 +70,5 @@
     {:ok, db} = Sqlitex.open(':memory:')
     assert [] == Sqlitex.query(db, "CREATE TABLE t (a INTEGER, b INTEGER, c INTEGER)")
     Sqlitex.close(db)
->>>>>>> 47dfbd9a
   end
 end