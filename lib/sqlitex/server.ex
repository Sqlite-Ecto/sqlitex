defmodule Sqlitex.Server do
  @moduledoc """
  Sqlitex.Server provides a GenServer to wrap a sqlitedb.
  This makes it easy to share a SQLite database between multiple processes without worrying about concurrency issues.
  You can also register the process with a name so you can query by name later.

  ## Unsupervised Example
  ```
  iex> {:ok, pid} = Sqlitex.Server.start_link(":memory:", [name: :example])
  iex> Sqlitex.Server.exec(pid, "CREATE TABLE t (a INTEGER, b INTEGER)")
  :ok
  iex> Sqlitex.Server.exec(pid, "INSERT INTO t (a, b) VALUES (1, 1), (2, 2), (3, 3)")
  :ok
  iex> Sqlitex.Server.query(pid, "SELECT * FROM t WHERE b = 2")
  {:ok, [[a: 2, b: 2]]}
  iex> Sqlitex.Server.query(:example, "SELECT * FROM t ORDER BY a LIMIT 1", into: %{})
  {:ok, [%{a: 1, b: 1}]}
  iex> Sqlitex.Server.query_rows(:example, "SELECT * FROM t ORDER BY a LIMIT 2")
  {:ok, %{rows: [[1, 1], [2, 2]], columns: [:a, :b], types: [:INTEGER, :INTEGER]}}
  iex> Sqlitex.Server.prepare(:example, "SELECT * FROM t")
  {:ok, %{columns: [:a, :b], types: [:INTEGER, :INTEGER]}}
    # Subsequent queries using this exact statement will now operate more efficiently
    # because this statement has been cached.
  iex> Sqlitex.Server.prepare(:example, "INVALID SQL")
  {:error, {:sqlite_error, 'near "INVALID": syntax error'}}
  iex> Sqlitex.Server.stop(:example)
  :ok
  iex> :timer.sleep(10) # wait for the process to exit asynchronously
  iex> Process.alive?(pid)
  false

  ```

  ## Supervised Example
  ```
  import Supervisor.Spec

  children = [
    worker(Sqlitex.Server, ["priv/my_db.sqlite3", [name: :my_db])
  ]

  Supervisor.start_link(children, strategy: :one_for_one)
  ```
  """

  use GenServer

  alias Sqlitex.Config
  alias Sqlitex.Server.StatementCache, as: Cache
  alias Sqlitex.Statement

  @doc """
  Starts a SQLite Server (GenServer) instance.

  In addition to the options that are typically provided to `GenServer.start_link/3`,
  you can also specify:

  - `stmt_cache_size: (positive_integer)` to override the default limit (20) of statements
    that are cached when calling `prepare/3`.
  - `db_timeout: (positive_integer)` to override `:esqlite3`'s default timeout of 5000 ms for
    interactions with the database. This can also be set in `config.exs` as `config :sqlitex, db_timeout: 5_000`.
  - `db_chunk_size: (positive_integer)` to override `:esqlite3`'s default chunk_size of 5000 rows
    to read from native sqlite and send to erlang process in one bulk.
    This can also be set in `config.exs` as `config :sqlitex, db_chunk_size: 5_000`.
  """
  def start_link(db_path, opts \\ []) do
    stmt_cache_size = Keyword.get(opts, :stmt_cache_size, 20)
    config = [
      db_timeout: Config.db_timeout(opts),
      db_chunk_size: Config.db_chunk_size(opts)
    ]
    GenServer.start_link(__MODULE__, {db_path, stmt_cache_size, config}, opts)
  end

  ## GenServer callbacks

  def init({db_path, stmt_cache_size, config})
    when is_integer(stmt_cache_size) and stmt_cache_size > 0
  do
    case Sqlitex.open(db_path, config) do
      {:ok, db} -> {:ok, {db, __MODULE__.StatementCache.new(db, stmt_cache_size), config}}
      {:error, reason} -> {:stop, reason}
    end
  end

  def handle_call({:exec, sql}, _from, {db, stmt_cache, config}) do
    result = Sqlitex.exec(db, sql, config)
    {:reply, result, {db, stmt_cache, config}}
  end

  def handle_call({:query, sql, opts}, _from, {db, stmt_cache, config}) do
    case query_impl(sql, stmt_cache, Keyword.merge(config, opts)) do
      {:ok, result, new_cache} -> {:reply, {:ok, result}, {db, new_cache, config}}
      err -> {:reply, err, {db, stmt_cache, config}}
    end
  end

  def handle_call({:query_rows, sql, opts}, _from, {db, stmt_cache, config}) do
    case query_rows_impl(sql, stmt_cache, Keyword.merge(config, opts)) do
      {:ok, result, new_cache} -> {:reply, {:ok, result}, {db, new_cache, config}}
      err -> {:reply, err, {db, stmt_cache, config}}
    end
  end

  def handle_call({:prepare, sql}, _from, {db, stmt_cache, config}) do
    case prepare_impl(sql, stmt_cache, config) do
      {:ok, result, new_cache} -> {:reply, {:ok, result}, {db, new_cache, config}}
      err -> {:reply, err, {db, stmt_cache, config}}
    end
  end

  def handle_call({:create_table, name, table_opts, cols}, _from, {db, stmt_cache, config}) do
    result = Sqlitex.create_table(db, name, table_opts, cols, config)
    {:reply, result, {db, stmt_cache, config}}
  end

  def handle_call({:set_update_hook, pid, opts}, _from, {db, stmt_cache, config}) do
    result = Sqlitex.set_update_hook(db, pid, Keyword.merge(config, opts))
    {:reply, result, {db, stmt_cache, config}}
  end

<<<<<<< HEAD
  def handle_call({:with_transaction, fun}, _from, {db, stmt_cache, timeout}) do
    result = Sqlitex.with_transaction(db, fun)
    {:reply, result, {db, stmt_cache, timeout}}
  end

  def handle_cast(:stop, {db, stmt_cache, timeout}) do
    {:stop, :normal, {db, stmt_cache, timeout}}
=======
  def handle_cast(:stop, {db, stmt_cache, config}) do
    {:stop, :normal, {db, stmt_cache, config}}
>>>>>>> 380ced69
  end

  def terminate(_reason, {db, _stmt_cache, config}) do
    Sqlitex.close(db, config)
    :ok
  end

  ## Public API

  @doc """
  Same as `Sqlitex.exec/3` but using the shared db connections saved in the GenServer state.

  Returns the results otherwise.
  """
  def exec(pid, sql, opts \\ []) do
    GenServer.call(pid, {:exec, sql}, Config.call_timeout(opts))
  end

  @doc """
  Same as `Sqlitex.Query.query/3` but using the shared db connections saved in the GenServer state.

  Returns the results otherwise.
  """
  def query(pid, sql, opts \\ []) do
    GenServer.call(pid, {:query, sql, opts}, Config.call_timeout(opts))
  end

  @doc """
  Same as `Sqlitex.Query.query_rows/3` but using the shared db connections saved in the GenServer state.

  Returns the results otherwise.
  """
  def query_rows(pid, sql, opts \\ []) do
    GenServer.call(pid, {:query_rows, sql, opts}, Config.call_timeout(opts))
  end

  def set_update_hook(server_pid, notification_pid, opts \\ []) do
    GenServer.call(server_pid, {:set_update_hook, notification_pid, opts}, Config.call_timeout(opts))
  end

  @doc """
  Prepares a SQL statement for future use.

  This causes a call to [`sqlite3_prepare_v2`](https://sqlite.org/c3ref/prepare.html)
  to be executed in the Server process. To protect the reference to the corresponding
  [`sqlite3_stmt` struct](https://sqlite.org/c3ref/stmt.html) from misuse in other
  processes, that reference is not passed back. Instead, prepared statements are
  cached in the Server process. If a subsequent call to `query/3` or `query_rows/3`
  is made with a matching SQL statement, the prepared statement is reused.

  Prepared statements are purged from the cache when the cache exceeds a preset
  limit (20 statements by default).

  Returns summary information about the prepared statement.
  `{:ok, %{columns: [:column1_name, :column2_name,... ], types: [:column1_type, ...]}}`
  on success or `{:error, {:reason_code, 'SQLite message'}}` if the statement
  could not be prepared.
  """
  def prepare(pid, sql, opts \\ []) do
    GenServer.call(pid, {:prepare, sql}, Config.call_timeout(opts))
  end

  def create_table(pid, name, table_opts \\ [], cols) do
    GenServer.call(pid, {:create_table, name, table_opts, cols})
  end

  def stop(pid) do
    GenServer.cast(pid, :stop)
  end

  @doc """
    Runs `fun` inside a transaction. If `fun` returns without raising an exception,
    the transaction will be commited via `commit`. Otherwise, `rollback` will be called.

    Be careful if `fun` might take a long time to run. The function is executed in the
    context of the server and therefore blocks other requests until it's finished.

    ## Examples
      iex> {:ok, server} = Sqlitex.Server.start_link(":memory:")
      iex> Sqlitex.Server.with_transaction(server, fn(db) ->
      ...>   Sqlitex.exec(db, "create table foo(id integer)")
      ...>   Sqlitex.exec(db, "insert into foo (id) values(42)")
      ...> end)
      iex> Sqlitex.Server.query(server, "select * from foo")
      {:ok, [[{:id, 42}]]}
  """
  @spec with_transaction(pid(), (Sqlitex.connection -> any()), Keyword.t) :: any
  def with_transaction(pid, fun, opts \\ []) do
    GenServer.call(pid, {:with_transaction, fun}, timeout(opts))
  end

  ## Helpers

  defp query_impl(sql, stmt_cache, opts) do
    with {%Cache{} = new_cache, stmt} <- Cache.prepare(stmt_cache, sql, opts),
         {:ok, stmt} <- Statement.bind_values(stmt, Keyword.get(opts, :bind, []), opts),
         {:ok, rows} <- Statement.fetch_all(stmt, opts),
    do: {:ok, rows, new_cache}
  end

  defp query_rows_impl(sql, stmt_cache, opts) do
    with {%Cache{} = new_cache, stmt} <- Cache.prepare(stmt_cache, sql, opts),
         {:ok, stmt} <- Statement.bind_values(stmt, Keyword.get(opts, :bind, []), opts),
         {:ok, rows} <- Statement.fetch_all(stmt, Keyword.put(opts, :into, :raw_list)),
    do: {:ok,
         %{rows: rows, columns: stmt.column_names, types: stmt.column_types},
         new_cache}
  end

  defp prepare_impl(sql, stmt_cache, opts) do
    with {%Cache{} = new_cache, stmt} <- Cache.prepare(stmt_cache, sql, opts),
    do: {:ok, %{columns: stmt.column_names, types: stmt.column_types}, new_cache}
  end
end<|MERGE_RESOLUTION|>--- conflicted
+++ resolved
@@ -119,18 +119,13 @@
     {:reply, result, {db, stmt_cache, config}}
   end
 
-<<<<<<< HEAD
   def handle_call({:with_transaction, fun}, _from, {db, stmt_cache, timeout}) do
     result = Sqlitex.with_transaction(db, fun)
     {:reply, result, {db, stmt_cache, timeout}}
   end
 
-  def handle_cast(:stop, {db, stmt_cache, timeout}) do
-    {:stop, :normal, {db, stmt_cache, timeout}}
-=======
   def handle_cast(:stop, {db, stmt_cache, config}) do
     {:stop, :normal, {db, stmt_cache, config}}
->>>>>>> 380ced69
   end
 
   def terminate(_reason, {db, _stmt_cache, config}) do
